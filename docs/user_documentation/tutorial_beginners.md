--- conflicted
+++ resolved
@@ -59,13 +59,8 @@
         ...
 
 class BOutput(NamedTuple):
-<<<<<<< HEAD
     Z: float
 
-=======
-    Z: Any
-    
->>>>>>> 8b0e630f
 class B:
     def process(self, X: Any) -> BOutput:
         ...
@@ -87,7 +82,7 @@
 
 *Processors* declare their outputs too.
 To declare outputs, the `process` method needs to return a mapping with variable names and values,
-i.e., [`NamedTuple`](https://docs.python.org/3/library/collections.html#collections.namedtuple), 
+i.e., [`NamedTuple`](https://docs.python.org/3/library/collections.html#collections.namedtuple),
 [`TypedDict`](https://docs.python.org/3/library/typing.html#typing.TypedDict) or `None`.
 [`NamedTuple`](https://docs.python.org/3/library/collections.html#collections.namedtuple) is a
 python built-in type to declare variable names and types, which we can use to
@@ -309,7 +304,7 @@
 
 ## OneML services
 
-The OneML services framework is a dependency injection plugin system. 
+The OneML services framework is a dependency injection plugin system.
 It allows code in different python libraries to expose service interfaces, and to define how
 service objects implementing these interfaces are initialized.
 
