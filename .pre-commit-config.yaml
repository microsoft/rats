exclude: (?x)(^.idea/)

ci:
  autofix_prs: false
  autoupdate_commit_msg: ":arrow-up: dep-bump(pre-commit): update pre-commit hooks"

repos:
  - repo: local
    hooks:
      - id: ruff-format
        name: ruff-format
        entry: "bin/ruff-format"
        language: script
        pass_filenames: true
        files: "src/python/|test/python/"
        types: [ python ]
      - id: ruff-check
        name: ruff-check
        entry: "bin/ruff-check"
        language: script
        pass_filenames: true
        files: "src/python/|test/python/"
        types: [ python ]
  - repo: https://github.com/pre-commit/pre-commit-hooks
    rev: v4.6.0
    hooks:
      - id: check-ast
      - id: check-added-large-files
        args: ["--maxkb=1000"]
      - id: check-case-conflict
      - id: check-docstring-first
      - id: check-executables-have-shebangs
      - id: check-merge-conflict
      - id: check-shebang-scripts-are-executable
      - id: check-symlinks
      - id: check-toml
      - id: check-xml
      - id: check-yaml
        args: ["--unsafe"]
      - id: debug-statements
      - id: detect-private-key
      - id: end-of-file-fixer
      - id: forbid-submodules
      - id: name-tests-test
      - id: trailing-whitespace

<<<<<<< HEAD
=======
  - repo: https://gitlab.com/bmares/check-json5
    rev: v1.0.0
    hooks:
      - id: check-json5

  - repo: https://github.com/astral-sh/ruff-pre-commit
    rev: v0.4.2
    hooks:
      - id: ruff # linter
        types_or: [python, pyi, jupyter]
        args: [--fix]
      - id: ruff-format # formatter
        types_or: [python, pyi, jupyter]

>>>>>>> cf575411
  - repo: https://github.com/commitizen-tools/commitizen
    rev: v3.25.0
    hooks:
      - id: commitizen
        additional_dependencies: [cz-conventional-gitmoji]
      - id: commitizen-branch
        additional_dependencies: [cz-conventional-gitmoji]
        stages: [push]

  - repo: https://github.com/ljnsn/cz-conventional-gitmoji
    rev: v0.3.1
    hooks:
      - id: conventional-gitmoji

  - repo: https://github.com/asottile/blacken-docs
    rev: 1.16.0
    hooks:
      - id: blacken-docs
        additional_dependencies: [black]

  - repo: https://github.com/codespell-project/codespell
    rev: v2.2.6
    hooks:
      - id: codespell
        name: Run codespell to check for common misspellings in files
        language: python
        types: [text]
        exclude: "poetry.lock|CHANGELOG.md"<|MERGE_RESOLUTION|>--- conflicted
+++ resolved
@@ -44,23 +44,6 @@
       - id: name-tests-test
       - id: trailing-whitespace
 
-<<<<<<< HEAD
-=======
-  - repo: https://gitlab.com/bmares/check-json5
-    rev: v1.0.0
-    hooks:
-      - id: check-json5
-
-  - repo: https://github.com/astral-sh/ruff-pre-commit
-    rev: v0.4.2
-    hooks:
-      - id: ruff # linter
-        types_or: [python, pyi, jupyter]
-        args: [--fix]
-      - id: ruff-format # formatter
-        types_or: [python, pyi, jupyter]
-
->>>>>>> cf575411
   - repo: https://github.com/commitizen-tools/commitizen
     rev: v3.25.0
     hooks:
