[project]
name = "rats-devtools"
description = "Rats Development Tools"
version = "0.11.1"
readme = "README.md"
requires-python = ">=3.10,<4.0"
authors = [
    {name = "Elon Portugaly", email = "elonp@microsoft.com"},
    {name = "Javier Zazo", email = "javierzazo@microsoft.com"},
    {name = "Lorenzo Pisani", email = "lopisani@microsoft.com"},
]
keywords = ["pipelines", "machine learning", "research"]
license = "MIT"
dependencies = [
    "rats-apps",
    "click",
    "toml",
    "twine",
    # workflowing
    "azure-ai-ml",
    "azure-identity",
    # documentation tooling
    "mkdocs",
    "mkdocs-awesome-pages-plugin",
    "mkdocs-material",
    "mkdocs-video",
    "mdx-truly-sane-lists",
    "mkdocstrings",
    "mkdocstrings-python",
]

[project.urls]
repository = "https://github.com/microsoft/rats"
documentation = "https://microsoft.github.io/rats"

[tool.poetry]
packages = [
    { include = "rats", from = "src" },
    { include = "rats_e2e", from = "src" },
    { include = "rats_resources", from = "src" },
]
requires-poetry = ">=2.0"

[tool.poetry.group.dev.dependencies]
coverage = "*"
<<<<<<< HEAD
pyright = "!=1.1.401"
=======
pyright = "!=1.1.401" # causing false positives from code in installed packages
>>>>>>> 694990de
pytest = "*"
pytest-cov = "*"
pytest-nunit = "*"
setuptools = "*"   # pycharm requires setuptools :(
ruff = "*"

[tool.poetry.group.local.dependencies]
# putting the local dependencies in a poetry group ensures pip never sees them
# and we can tell poetry to skip this group to test what our end users experience
rats-apps = { path = "../rats-apps", develop = true }

[project.scripts]
rats-ci = "rats.ci:main"
rats-docs = "rats.docs:main"
rats-ez = "rats.ez:main"
rats-aml = "rats.aml:main"

[project.entry-points."rats.runtime.apps"]
"rats_e2e.aml.basic" = "rats_e2e.aml.basic:Application"

[build-system]
requires = ["poetry-core"]
build-backend = "poetry.core.masonry.api"

[tool.rats-devtools]
enabled = true

[tool.pyright]
pythonVersion = "3.10"
include = ["src", "test"]
exclude = [
    "**/__pycache__",
    "src/rats_resources",
    "test/rats_test_resources",
]

strictListInference = true
strictDictionaryInference = true
strictSetInference = true
deprecateTypingAliases = true
reportPropertyTypeMismatch = true
reportUnusedImport = true
reportUnusedClass = true
reportUnusedVariable = true
reportDuplicateImport = true
reportUntypedFunctionDecorator = true
reportUntypedClassDecorator = true
reportUntypedBaseClass = true
reportUntypedNamedTuple = true
reportConstantRedefinition = true
reportDeprecated = true
reportInconsistentConstructor = true
reportUnknownParameterType = true
reportMissingParameterType = true
reportMissingTypeArgument = true
reportUnnecessaryCast = true
reportUnnecessaryContains = true
reportImplicitStringConcatenation = true
reportInvalidStubStatement = true
reportIncompleteStub = true
reportUnnecessaryTypeIgnoreComment = true
reportMatchNotExhaustive = true
reportShadowedImports = true

reportMissingTypeStubs = false
reportImportCycles = true
reportUnusedFunction = false
reportMissingSuperCall = false
reportPrivateUsage = true
reportUninitializedInstanceVariable = false  # disabled so we can check test directories
reportUnknownArgumentType = true
reportUnknownLambdaType = true
reportUnknownVariableType = true
reportUnknownMemberType = true
reportCallInDefaultInitializer = true
reportUnnecessaryIsInstance = true
reportUnnecessaryComparison = true
reportUnusedCallResult = false
reportUnusedExpression = true
reportImplicitOverride = false
reportIncompatibleVariableOverride = true
reportIncompatibleMethodOverride = true

[tool.ruff]
cache-dir = ".tmp/.ruff_cache"
include = [
    "src/**/*.py",
    "test/**/*.py",
    "pyproject.toml",
]
exclude = [
    "src/rats_resources/**/*.py",
    "test/rats_test_resources/**/*.py",
]
fix = true
show-fixes = true
output-format = "full"
namespace-packages = ["rats"]
line-length = 99
indent-width = 4
target-version = "py310"

[tool.ruff.lint]
# Enable Pyflakes (`F`) and a subset of the pycodestyle (`E`)  codes by default.
select = [
    "B",    # Bugbear
    "D",    # Docstring
    "E",    # Pycodestyle
    "F",    # Pyflakes
    "I",    # Import
    "Q",    # Quotes
    "W",    # PEP8 warnings
    "NPY",  # Numpy
    "PD",   # Pydocstyle
    "PTH",  # Path
    "RUF",  # Ruff
    "UP",   # Unittest
    "D213", # D213: Multi-line docstring summary should start at the second line
]
ignore = [
    "D212", # D212: Multi-line docstring summary should start at the second line
    # This rule seems buggy: https://github.com/astral-sh/ruff/issues/2480
    "PD011", # PD011: Use `.to_numpy()` instead of `.values`
]

# Allow fix for all enabled rules (when `--fix`) is provided.
fixable = ["ALL"]
unfixable = []

# Allow unused variables when underscore-prefixed.
dummy-variable-rgx = "^(_+|(_+[a-zA-Z0-9_]*[a-zA-Z0-9]+?))$"

[tool.ruff.lint.per-file-ignores]
"test/*" = [
    "D100", # Missing docstring in public module
    "D101", # Missing docstring in public class
    "D102", # Missing docstring in public method
    "D103", # Missing docstring in public function
    "D104", # Missing docstring in public package
]

[tool.ruff.lint.pydocstyle]
convention = "google"

[tool.ruff.lint.isort]
known-first-party = ["rats", "rats_test"]

[tool.ruff.format]
quote-style = "double"            # Like Black, use double quotes for strings.
indent-style = "space"            # Like Black, indent with spaces, rather than tabs.
skip-magic-trailing-comma = false # Like Black, respect magic trailing commas.
line-ending = "auto"              # Like Black, automatically detect the appropriate line ending.

# Enable auto-formatting of code examples in docstrings. Markdown,
# reStructuredText code/literal blocks and doctests are all supported.
docstring-code-format = true

[tool.coverage.run]
branch = true
data_file = ".tmp/.coverage"
# Root namespace package folder here ensures coverage will include files with 0% coverage
source = ["src/rats"]
relative_files = true

[tool.coverage.report]
show_missing = true

[tool.coverage.xml]
output = ".tmp/reports/coverage.xml"

[tool.pytest.ini_options]
cache_dir = ".tmp/.pytest_cache"
testpaths = ["test"]
addopts = """
    --cov --cov-report=term
    --cov-report=xml
    --junit-xml .tmp/reports/pytest-junit.xml
    --capture=no
    --cache-clear
"""<|MERGE_RESOLUTION|>--- conflicted
+++ resolved
@@ -43,11 +43,7 @@
 
 [tool.poetry.group.dev.dependencies]
 coverage = "*"
-<<<<<<< HEAD
-pyright = "!=1.1.401"
-=======
 pyright = "!=1.1.401" # causing false positives from code in installed packages
->>>>>>> 694990de
 pytest = "*"
 pytest-cov = "*"
 pytest-nunit = "*"
