--- conflicted
+++ resolved
@@ -26,18 +26,13 @@
 version-pinning-strategy = "semver"
 
 [tool.poetry.dependencies]
-<<<<<<< HEAD
-rats-apps = "*"
-=======
 rats-pipelines = { path = "../rats-pipelines", develop = true }
->>>>>>> a78659f4
 click = "*"
 python = "^3.10"
 toml = "*"
 twine = "*"
 
 [tool.poetry.group.dev.dependencies]
-rats-apps = {path = "../rats-apps", develop = true}
 coverage = "*"
 pyright = "*"
 pytest = "*"
