<<<<<<< HEAD
import click
=======
import logging
from typing import Any
>>>>>>> 3ae7078e

from rats import apps

from ._groups import CommandGroup, CommandGroupPlugin, GroupCommands
from ._plugins import PluginRunner


@apps.autoscope
class AppGroups:
    CLI_ROOT_PLUGINS = apps.ServiceId[CommandGroupPlugin]("cli-plugins[root]")
    CLI_ROOT_COMMANDS = apps.ServiceId[click.Command]("cli-commands[root]")


@apps.autoscope
class AppServices:
    CLI_EXE = apps.ServiceId[apps.Executable]("cli-exe")
    GROUPS = AppGroups


class AppContainer(apps.AnnotatedContainer):
    @apps.service(AppServices.CLI_EXE)
    def cli_exe(self) -> CommandGroup:
        return CommandGroup(PluginRunner(self.get_group(AppServices.GROUPS.CLI_ROOT_PLUGINS)))

    @apps.group(AppServices.GROUPS.CLI_ROOT_PLUGINS)
    def root_commands_plugin(self) -> GroupCommands:
        return GroupCommands(self.get_group(AppServices.GROUPS.CLI_ROOT_COMMANDS))

    @apps.container()
    def plugins(self) -> apps.Container:
        return apps.PluginContainers(self, "rats.devtools.plugins")


def run() -> None:
<<<<<<< HEAD
    container = AppContainer()
    container.get(AppServices.CLI_EXE).execute()
=======
    logging.basicConfig(level=logging.INFO)
    container = RatsDevtoolsAppContainer()
    container.get(RatsDevtoolsServices.CLI).execute()
>>>>>>> 3ae7078e
<|MERGE_RESOLUTION|>--- conflicted
+++ resolved
@@ -1,9 +1,6 @@
-<<<<<<< HEAD
+import logging
+
 import click
-=======
-import logging
-from typing import Any
->>>>>>> 3ae7078e
 
 from rats import apps
 
@@ -38,11 +35,6 @@
 
 
 def run() -> None:
-<<<<<<< HEAD
+    logging.basicConfig(level=logging.INFO)
     container = AppContainer()
-    container.get(AppServices.CLI_EXE).execute()
-=======
-    logging.basicConfig(level=logging.INFO)
-    container = RatsDevtoolsAppContainer()
-    container.get(RatsDevtoolsServices.CLI).execute()
->>>>>>> 3ae7078e
+    container.get(AppServices.CLI_EXE).execute()