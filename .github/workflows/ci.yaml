name: CI
on:
  workflow_dispatch:
    inputs:
      sha:
        description: "the git sha to checkout"
        required: true
        type: string
      publish-wheels:
        description: "whether to publish wheels to the artifact repo"
        default: false
        required: true
        type: boolean
      publish-docs:
        description: "whether to publish docs to the github pages"
        default: false
        required: true
        type: boolean
  workflow_call:
    inputs:
      sha:
        description: "the git sha to checkout"
        required: true
        type: string
      publish-wheels:
        description: "whether to publish wheels to the artifact repo"
        default: false
        required: true
        type: boolean
      publish-docs:
        description: "whether to publish docs to the github pages"
        default: false
        required: true
        type: boolean
jobs:
  test-components:
    strategy:
      fail-fast: false
      matrix:
        component:
          - rats
          - rats-apps
          - rats-devtools
          - rats-pipelines
          - rats-processors
          - rats-examples-sklearn
    runs-on: ["self-hosted", "1ES.Pool=oneml.github-runner-pool.dv5"]
    name: "test: ${{ matrix.component }}"
    steps:
      # let us reach things installed by pipx
      - run: echo "${HOME}/.local/bin" >> $GITHUB_PATH
      - uses: actions/checkout@v4
        with:
          ref: ${{ inputs.sha }}
          fetch-depth: 0
          fetch-tags: true
      - name: install-devtools
        run: |
          pipx install poetry
          pipx inject poetry "poetry-dynamic-versioning[plugin]"
          pipx inject poetry "poetry-monorepo-dependency-plugin"
          pipx install -e rats-devtools/
      - name: "poetry-install"
        run: |
          rats-devtools ci poetry-install ${{ matrix.component }}/
      - id: package-info
        name: package-info
        run: |
          cd ${{ matrix.component }}/
          # use poetry to find out the version of our package
          VERSION=$(poetry version --short)
          echo "detected version: $VERSION"
          PKG_NAME=$(echo "${{ matrix.component }}" | tr '-' '_')
          PKG_WHEEL="$PKG_NAME-$VERSION-py3-none-any.whl"
          echo package-version=$VERSION >> $GITHUB_OUTPUT
          echo package-name=$PKG_NAME >> $GITHUB_OUTPUT
          echo package-wheel=$PKG_WHEEL >> $GITHUB_OUTPUT
      - name: ruff-format
        run: |
          cd ${{ matrix.component }}/
          poetry run ruff format --check src/python/ test/python/
      - name: ruff-check
        run: |
          cd ${{ matrix.component }}/
          poetry run ruff check --no-fix --output-format=github src/python/ test/python/
      - name: pyright
        run: |
          cd ${{ matrix.component }}/
          poetry run pyright
      - name: pytest
        run: |
          cd ${{ matrix.component }}/
          poetry run pytest --cov -m "not skip_in_ci"
      - name: upload-coverage
        uses: codecov/codecov-action@v4.3.0
        with:
          token: ${{ secrets.CODECOV_TOKEN }}
          slug: microsoft/rats
          name: ${{ matrix.component }}
          verbose: true
      - name: build-wheels
        run: |
          cd ${{ matrix.component }}/
          poetry build -f wheel
      - name: upload-artifacts
        uses: actions/upload-artifact@v4
        with:
          name: "wheels.${{ matrix.component }}"
          path: "${{ matrix.component }}/dist/${{ steps.package-info.outputs.package-wheel }}"

  publish-pypi-pkg:
    if: "${{ inputs.publish-wheels }}"
    strategy:
      fail-fast: false
      matrix:
        component:
          - rats-apps
          - rats-pipelines
          - rats-processors
    needs: test-components
    runs-on: ["self-hosted", "1ES.Pool=oneml.github-runner-pool.dv5"]
    name: "publish-pypi-pkg"
    environment:
      name: pypi
      url: https://pypi.org/p/${{ matrix.component }}
    permissions:
      id-token: write
    steps:
      - name: download-wheels
        uses: actions/download-artifact@v4
        with:
          name: "wheels.${{ matrix.component }}"
          path: dist/
      - name: publish-wheels
        uses: pypa/gh-action-pypi-publish@release/v1
        with:
          user: __token__
          password: ${{ secrets.PYPI_API_TOKEN }}

  build-docs:
    runs-on: ["self-hosted", "1ES.Pool=oneml.github-runner-pool.dv5"]
    name: "build-docs"
    steps:
      # let us reach things installed by pipx
      - run: echo "${HOME}/.local/bin" >> $GITHUB_PATH
      - uses: actions/checkout@v4
        with:
          ref: ${{ inputs.sha }}
          fetch-depth: 0
          fetch-tags: true
      - name: "install-devtools"
        run: |
          pipx install poetry
          pipx install -e rats-devtools/
      - name: "poetry-install"
        run: |
          # I would like to optimize this soon before these steps become too slow
<<<<<<< HEAD
          rats-devtools ci poetry-install rats-apps/
          rats-devtools ci poetry-install rats-devtools/
          rats-devtools ci poetry-install rats-pipelines/
          rats-devtools ci poetry-install rats-processors/
=======
          rats-devtools install rats-devtools/
          rats-devtools install rats-pipelines/
          rats-devtools install rats-processors/
          rats-devtools install rats-examples-sklearn/
>>>>>>> 3ae7078e
      - name: "build-docs"
        run: |
          rats-devtools docs sphinx-build
          rats-devtools docs mkdocs-build
      - name: "upload-gh-pages"
        uses: actions/upload-pages-artifact@v3
        with:
          path: "rats-devtools/dist/site"
  deploy-docs:
    # temporarily slowing down builds to make sure we avoid deploying docs from a failed build
    needs: ["test-components", "build-docs"]
    # this one can run anywhere
    runs-on: "ubuntu-latest"
    name: "deploy-docs"
    steps:
      - name: "deploy-gh-pages"
        if: "${{ inputs.publish-docs }}"
        id: deployment
        uses: actions/deploy-pages@v4<|MERGE_RESOLUTION|>--- conflicted
+++ resolved
@@ -155,17 +155,11 @@
       - name: "poetry-install"
         run: |
           # I would like to optimize this soon before these steps become too slow
-<<<<<<< HEAD
           rats-devtools ci poetry-install rats-apps/
           rats-devtools ci poetry-install rats-devtools/
           rats-devtools ci poetry-install rats-pipelines/
           rats-devtools ci poetry-install rats-processors/
-=======
-          rats-devtools install rats-devtools/
-          rats-devtools install rats-pipelines/
-          rats-devtools install rats-processors/
-          rats-devtools install rats-examples-sklearn/
->>>>>>> 3ae7078e
+          rats-devtools ci poetry-install rats-examples-sklearn/
       - name: "build-docs"
         run: |
           rats-devtools docs sphinx-build
