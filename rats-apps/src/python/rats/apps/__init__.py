--- conflicted
+++ resolved
@@ -41,10 +41,7 @@
     "group",
     "service",
     "method_service_id",
-<<<<<<< HEAD
-=======
     "autoid_service",
->>>>>>> e4bdefba
     "CompositeContainer",
     "PluginContainers",
 ]