<<<<<<< HEAD
from collections.abc import Callable, Iterator
from typing import Any, NamedTuple, ParamSpec, cast
=======
from collections.abc import Callable
from typing import Any, NamedTuple, ParamSpec, cast, Concatenate, TypeVar, Generic
>>>>>>> e4183ff5

from rats import annotations

from ._ids import ServiceId, T_ServiceType
from ._namespaces import ProviderNamespaces
from ._scoping import scope_service_name

P = ParamSpec("P")
R = TypeVar("R")
T_Container = TypeVar("T_Container")


def service(
    service_id: ServiceId[T_ServiceType],
) -> Callable[[Callable[P, T_ServiceType]], Callable[P, T_ServiceType]]:
    """A service is anything you would create instances of?"""
    return annotations.annotation(ProviderNamespaces.SERVICES, cast(NamedTuple, service_id))


def autoid_service(fn: Callable[P, T_ServiceType]) -> Callable[P, T_ServiceType]:
    _service_id = autoid(fn)
    return annotations.annotation(ProviderNamespaces.SERVICES, cast(NamedTuple, _service_id))(fn)


def group(
    group_id: ServiceId[T_ServiceType],
) -> Callable[[Callable[P, T_ServiceType]], Callable[P, T_ServiceType]]:
    """A group is a collection of services."""
    return annotations.annotation(ProviderNamespaces.GROUPS, cast(NamedTuple, group_id))


def fallback_service(
    service_id: ServiceId[T_ServiceType],
) -> Callable[[Callable[P, T_ServiceType]], Callable[P, T_ServiceType]]:
    """A fallback service gets used if no service is defined."""
    return annotations.annotation(
        ProviderNamespaces.FALLBACK_SERVICES,
        cast(NamedTuple, service_id),
    )


def fallback_group(
    group_id: ServiceId[T_ServiceType],
) -> Callable[[Callable[P, T_ServiceType]], Callable[P, T_ServiceType]]:
    """A fallback group gets used if no group is defined."""
    return annotations.annotation(
        ProviderNamespaces.FALLBACK_GROUPS,
        cast(NamedTuple, group_id),
    )


def _factory_to_factory_provider(
    method: Callable[Concatenate[T_Container, P], R],
) -> Callable[[T_Container], Callable[P, R]]:
    """Convert a factory method a factory provider method returning the original method."""

    def new_method(self: T_Container) -> Callable[P, R]:
        def factory(*args: P.args, **kwargs: P.kwargs) -> R:
            return method(self, *args, **kwargs)

        return factory

    new_method.__name__ = method.__name__
    new_method.__module__ = method.__module__
    new_method.__qualname__ = method.__qualname__
    new_method.__doc__ = method.__doc__
    return new_method


class factory_service(Generic[P, R]):
    """A decorator to create a factory service.

    Decorate a method that takes any number of arguments and returns an object.  The resulting
    service will be that factory - taking the same arguments and returning a new object each time.
    """

    _service_id: ServiceId[Callable[P, R]]

    def __init__(self, service_id: ServiceId[Callable[P, R]]) -> None:
        self._service_id = service_id

    def __call__(
        self, method: Callable[Concatenate[T_Container, P], R]
    ) -> Callable[[T_Container], Callable[P, R]]:
        new_method = _factory_to_factory_provider(method)
        return service(self._service_id)(new_method)


def autoid_factory_service(
    method: Callable[Concatenate[T_Container, P], R],
) -> Callable[[T_Container], Callable[P, R]]:
    """A decorator to create a factory service, with an automatically generated service id.

    Decorate a method that takes any number of arguments and returns an object.  The resulting
    service will be that factory - taking the same arguments and returning a new object each time.
    """
    new_method = _factory_to_factory_provider(method)
    return autoid_service(new_method)


def autoid(method: Callable[..., T_ServiceType]) -> ServiceId[T_ServiceType]:
    """
    Get a service id for a method.

    The service id is constructed from the module, class and method name.  It should be identical
    regardless of whether the method is bound or not, and regardless of the instance it is bound
    to.

    The service type is the return type of the method.
    """
    service_name = _get_method_service_id_name(method)
    return ServiceId[T_ServiceType](service_name)


def _get_method_service_id_name(method: Callable[..., Any]) -> str:
    tates = annotations.get_annotations(method).with_namespace(ProviderNamespaces.SERVICES)

    for a in tates.annotations:
        return a.groups[0].name

    module_name = method.__module__
    class_name, method_name = method.__qualname__.rsplit(".", 1)
    return scope_service_name(module_name, class_name, method_name)


def get_method_service_ids(
    method: Callable[..., T_ServiceType],
) -> Iterator[ServiceId[T_ServiceType]]:
    """Get all service ids associated with a method."""
    tates = annotations.get_annotations(method).with_namespace(ProviderNamespaces.SERVICES)

    for a in tates.annotations:
        for service_id in a.groups:
            yield service_id


def get_method_service_id(method: Callable[..., T_ServiceType]) -> ServiceId[T_ServiceType]:
    """Get the one of the service ids associated with a method."""
    return next(get_method_service_ids(method))<|MERGE_RESOLUTION|>--- conflicted
+++ resolved
@@ -1,10 +1,5 @@
-<<<<<<< HEAD
 from collections.abc import Callable, Iterator
-from typing import Any, NamedTuple, ParamSpec, cast
-=======
-from collections.abc import Callable
 from typing import Any, NamedTuple, ParamSpec, cast, Concatenate, TypeVar, Generic
->>>>>>> e4183ff5
 
 from rats import annotations
 
