from pathlib import Path
from typing import Any, TypedDict

import pytest
from hydra import compose, initialize_config_dir
from hydra_zen import instantiate

from oneml.app import OnemlApp
from oneml.processors.config import PipelineConfig
from oneml.processors.registry import IProvidePipelineCollection, OnemlProcessorsRegistryServices
from oneml.processors.ux import CombinedPipeline

CONF_PATH = Path("src/resources/pipelines")

<<<<<<< HEAD
class AOutput(TypedDict):
    Z1: float
    Z2: float
class BOutput(TypedDict):
    Z: float
class COutput(TypedDict):
    Z: float
=======
AOutput = TypedDict("AOutput", {"Z1": float, "Z2": float})
BOutput = TypedDict("BOutput", {"Z": float})
COutput = TypedDict("COutput", {"Z": float})
DOutput = AOutput
>>>>>>> 8b0e630f


class A:
    def process(self) -> AOutput:
        return {"Z1": 1.0, "Z2": 2.0}


class B:
    def process(self, X: Any) -> BOutput:
        return {"Z": 3.0}


class C:
    def process(self, X: Any) -> COutput:
        return {"Z": 4.0}


class D:
    def process(self, X1: Any, X2: Any) -> DOutput:
        return {"Z1": 5.0, "Z2": 6.0}


def test_user_configs(register_resolvers_and_configs: None) -> None:
    with initialize_config_dir(
        config_dir=str(CONF_PATH.absolute()), job_name="pytest", version_base=None
    ):
        cfg = compose(config_name="pipeline_config", overrides=["+example=diamond"])
        p = instantiate(cfg.pipeline)
        assert isinstance(p, CombinedPipeline)


@pytest.fixture
def pipeline_providers(app: OnemlApp) -> IProvidePipelineCollection:
    return app.get_service(OnemlProcessorsRegistryServices.PIPELINE_PROVIDERS)


def test_user_configs_with_providers(
    register_resolvers_and_configs: None,
    pipeline_providers: IProvidePipelineCollection,
) -> None:
    with initialize_config_dir(
        config_dir=str(CONF_PATH.absolute()), job_name="pytest", version_base=None
    ):
        cfg = compose(config_name="pipeline_config", overrides=["+example=two_diamonds"])
        instantiated_cfg: PipelineConfig = instantiate(cfg, pipeline_providers=pipeline_providers)
        assert instantiated_cfg.pipeline.name == "two_diamonds"
        assert set(instantiated_cfg.pipeline.inputs) == set()
        assert set(instantiated_cfg.pipeline.outputs) == set(("Z1", "Z2"))<|MERGE_RESOLUTION|>--- conflicted
+++ resolved
@@ -4,7 +4,6 @@
 import pytest
 from hydra import compose, initialize_config_dir
 from hydra_zen import instantiate
-
 from oneml.app import OnemlApp
 from oneml.processors.config import PipelineConfig
 from oneml.processors.registry import IProvidePipelineCollection, OnemlProcessorsRegistryServices
@@ -12,20 +11,21 @@
 
 CONF_PATH = Path("src/resources/pipelines")
 
-<<<<<<< HEAD
+
 class AOutput(TypedDict):
     Z1: float
     Z2: float
+
+
 class BOutput(TypedDict):
     Z: float
+
+
 class COutput(TypedDict):
     Z: float
-=======
-AOutput = TypedDict("AOutput", {"Z1": float, "Z2": float})
-BOutput = TypedDict("BOutput", {"Z": float})
-COutput = TypedDict("COutput", {"Z": float})
+
+
 DOutput = AOutput
->>>>>>> 8b0e630f
 
 
 class A:
