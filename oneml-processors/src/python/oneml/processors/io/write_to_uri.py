--- conflicted
+++ resolved
@@ -1,13 +1,8 @@
 from abc import abstractmethod
-<<<<<<< HEAD
 from collections.abc import Mapping
 from typing import Any, Generic, Protocol, TypedDict, TypeVar
-=======
-from typing import Any, Generic, Mapping, Protocol, TypedDict, TypeVar
->>>>>>> 8b0e630f
 
 from furl import furl
-
 from oneml.io import IWriteData, RWDataUri
 from oneml.pipelines.session import OnemlSessionContexts
 from oneml.processors.ux import UPipeline, UPipelineBuilder
