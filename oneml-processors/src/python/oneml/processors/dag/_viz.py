from __future__ import annotations

<<<<<<< HEAD
from collections.abc import Iterable, Mapping
from typing import TYPE_CHECKING, Any, Literal
=======
from typing import TYPE_CHECKING, Any, Iterable, Literal, Mapping
>>>>>>> 8b0e630f

import pydot

if TYPE_CHECKING:
    from ..ux._pipeline import InPort, Inputs, OutPort, Outputs, UPipeline
    from ._dag import DAG


class DotBuilder:
    _g: pydot.Dot  # type: ignore[no-any-unimported]
    _node_name_mapping: dict[str, str]
    _include_optional: bool

    def __init__(self, include_optional: bool = True) -> None:
        self._g = pydot.Dot("DAG", graph_type="digraph")
        self._node_name_mapping = {}
        self._include_optional = include_optional

    def _get_io_tag(self, io: Literal["i", "o"], port_name: str) -> str:
        sanitized = port_name.replace("_", "__").replace(".", "_")
        return f"{io}_{sanitized}"

    def _format_arguments(self, io: Literal["i", "o"], arguments: Iterable[str]) -> str:
        return "|".join(f"<{self._get_io_tag(io, arg)}> {arg}" for arg in sorted(arguments))

    def _format_i_arguments(self, arguments: Iterable[str]) -> str:
        return self._format_arguments("i", arguments)

    def _format_o_arguments(self, arguments: Iterable[str]) -> str:
        return self._format_arguments("o", arguments)

    def _get_port_tag(self, io: Literal["i", "o"], node_name: str, port_name: str) -> str:
        return f"{self._node_name_mapping[node_name]}:{self._get_io_tag(io, port_name)}"

    def _get_i_port_tag(self, node_name: str, port_name: str) -> str:
        return self._get_port_tag("i", node_name, port_name)

    def _get_o_port_tag(self, node_name: str, port_name: str) -> str:
        return self._get_port_tag("o", node_name, port_name)

    def _add_name_to_mapping(self, name: str) -> None:
        if name not in self._node_name_mapping:
            self._node_name_mapping[name] = str(len(self._node_name_mapping))

    def _add_pipeline(self, dag: DAG) -> None:
        for node in dag.nodes:
            processor_name = node.name.split("/")[-1]
            name = repr(node)
            self._add_name_to_mapping(name)
            in_arguments = tuple(k.name for k in dag.nodes[node].inputs.values())
            inputs = self._format_i_arguments(in_arguments)
            out_arguments = tuple(k.name for k in dag.nodes[node].outputs.values())
            outputs = self._format_o_arguments(out_arguments)

            label = f"{{{{{inputs}}}|{processor_name}|{{{outputs}}}}}"
            node_name = self._node_name_mapping[name]
            self._g.add_node(
                pydot.Node(name=node_name, label=label, shape="Mrecord", color="blue")
            )

        for node, dps in dag.dependencies.items():
            name = repr(node)
            for dp in dps:
                if dp.in_arg.required or self._include_optional:
                    dp_name = repr(dp.node)
                    in_arg = dp.in_arg.name
                    out_arg = dp.out_arg.name
                    source = self._get_o_port_tag(dp_name, out_arg)
                    target = self._get_i_port_tag(name, in_arg)
                    self._g.add_edge(
                        pydot.Edge(
                            source, target, style="solid" if dp.in_arg.required else "dashed"
                        )
                    )

<<<<<<< HEAD
    def _get_io_entries(
        self, io: ParamCollection[PE], io_collections: IOCollections[ParamCollection[PE]]
    ) -> Iterable[tuple[str, PE]]:
        for entry_name, entry in io._asdict().items():
            yield entry_name, entry
        for collection_name, entry_collection in io_collections._asdict().items():
            for entry_name, entry in entry_collection._asdict().items():
                yield f"{collection_name}.{entry_name}", entry

    def _add_inputs(self, inputs: Inputs, in_collections: InCollections) -> None:
        def add_entry(source: str, entry: InEntry[Any]) -> None:
=======
    def _add_inputs(self, inputs: Inputs) -> None:
        def add_entry(source: str, entry: InPort[Any]) -> None:
>>>>>>> 8b0e630f
            for p in entry:
                target = self._get_i_port_tag(repr(p.node), p.param.name)
                self._g.add_edge(
                    pydot.Edge(source, target, style="solid" if p.required else "dashed")
                )

        def add_inputs_node(
            ro: Literal["required", "optional"], entries: Mapping[str, InPort[Any]]
        ) -> None:
            name = f"{ro}_inputs"
            self._add_name_to_mapping(name)

            outputs = self._format_o_arguments(entries)
            label = f"{{{{{outputs}}}}}"
            self._g.add_node(
                pydot.Node(
                    name=self._node_name_mapping[name],
                    label=label,
                    shape="record",
                    color="red",
                    style="solid" if ro == "required" else "dashed",
                )
            )
            for entry_name, entry in entries.items():
                source = self._get_o_port_tag(name, entry_name)
                add_entry(source, entry)

        entries = inputs._asdict()
        required = {k: v for k, v in entries.items() if v.required}
        optional = {k: v for k, v in entries.items() if v.optional}
        if len(required) > 0:
            add_inputs_node("required", required)
        if len(optional) > 0 and self._include_optional:
            add_inputs_node("optional", optional)

    def _add_outputs(self, outputs: Outputs) -> None:
        def add_entry(entry: OutPort[Any], target: str) -> None:
            for p in entry:
                source = self._get_o_port_tag(repr(p.node), p.param.name)
                self._g.add_edge(pydot.Edge(source, target))

        if len(outputs) > 0:
            entries = outputs._asdict()
            name = "outputs"
            self._add_name_to_mapping(name)

            inputs = self._format_i_arguments(entries)
            label = f"{{{{{inputs}}}}}"
            self._g.add_node(
                pydot.Node(
                    name=self._node_name_mapping[name], label=label, shape="record", color="red"
                )
            )
            for entry_name, entry in entries.items():
                target = self._get_i_port_tag(name, entry_name)
                add_entry(entry, target)

    def add_pipeline(self, pipeline: UPipeline) -> None:
        self._add_pipeline(pipeline._dag)
        self._add_inputs(pipeline.inputs)
        self._add_outputs(pipeline.outputs)

    def get_dot(self) -> pydot.Dot:  # type: ignore[no-any-unimported]
        return self._g


def dag_to_dot(dag: DAG, include_optional: bool = True) -> pydot.Dot:  # type: ignore[no-any-unimported]
    builder = DotBuilder(include_optional=include_optional)
    builder._add_pipeline(dag)
    return builder.get_dot()


def pipeline_to_dot(pipeline: UPipeline, include_optional: bool = True) -> pydot.Dot:  # type: ignore[no-any-unimported]
    builder = DotBuilder(include_optional=include_optional)
    builder.add_pipeline(pipeline)
    return builder.get_dot()


def dag_to_svg(dag: DAG, **kwds: Any) -> bytes:
    dot = dag_to_dot(dag, **kwds)
    return dot.create(format="svg")


def display_dag(pipeline: UPipeline, format: str = "png", **kwds: Any) -> None:
    from IPython.display import SVG, Image, display  # type: ignore

    if format == "png":
        display_class = Image
    elif format == "svg":
        display_class = SVG
    else:
        raise ValueError(f"Unsupported format {format}. Supported formats are png and svg.")

    display(display_class(pipeline_to_dot(pipeline, **kwds).create(format=format)))<|MERGE_RESOLUTION|>--- conflicted
+++ resolved
@@ -1,11 +1,7 @@
 from __future__ import annotations
 
-<<<<<<< HEAD
 from collections.abc import Iterable, Mapping
 from typing import TYPE_CHECKING, Any, Literal
-=======
-from typing import TYPE_CHECKING, Any, Iterable, Literal, Mapping
->>>>>>> 8b0e630f
 
 import pydot
 
@@ -81,22 +77,8 @@
                         )
                     )
 
-<<<<<<< HEAD
-    def _get_io_entries(
-        self, io: ParamCollection[PE], io_collections: IOCollections[ParamCollection[PE]]
-    ) -> Iterable[tuple[str, PE]]:
-        for entry_name, entry in io._asdict().items():
-            yield entry_name, entry
-        for collection_name, entry_collection in io_collections._asdict().items():
-            for entry_name, entry in entry_collection._asdict().items():
-                yield f"{collection_name}.{entry_name}", entry
-
-    def _add_inputs(self, inputs: Inputs, in_collections: InCollections) -> None:
-        def add_entry(source: str, entry: InEntry[Any]) -> None:
-=======
     def _add_inputs(self, inputs: Inputs) -> None:
         def add_entry(source: str, entry: InPort[Any]) -> None:
->>>>>>> 8b0e630f
             for p in entry:
                 target = self._get_i_port_tag(repr(p.node), p.param.name)
                 self._g.add_edge(
