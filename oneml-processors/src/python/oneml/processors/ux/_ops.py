--- conflicted
+++ resolved
@@ -5,15 +5,7 @@
 from collections.abc import Iterator, Sequence
 from dataclasses import dataclass
 from functools import cached_property
-from typing import (
-    TYPE_CHECKING,
-    Any,
-    Generic,
-    Protocol,
-    SupportsIndex,
-    final,
-    overload,
-)
+from typing import TYPE_CHECKING, Any, Generic, Protocol, SupportsIndex, final, overload
 
 from hydra_zen import hydrated_dataclass
 from omegaconf import MISSING
@@ -22,21 +14,7 @@
 from ..utils import namedcollection
 
 if TYPE_CHECKING:
-<<<<<<< HEAD
-    from ._pipeline import (
-        InCollection,
-        InCollections,
-        InEntry,
-        InParameter,
-        OutCollection,
-        OutCollections,
-        OutEntry,
-        OutParameter,
-        UPipeline,
-    )
-=======
     from ._pipeline import InParameter, InPort, InPorts, OutParameter, OutPort, OutPorts, UPipeline
->>>>>>> 8b0e630f
 
 T = TypeVar("T", bound=type | Any)
 
@@ -164,7 +142,7 @@
         assert (in_collection - xor)._depth == (out_collection - xor)._depth
         self.in_collection = in_collection
         self.out_collection = out_collection
-        self.dependencies
+        _ = self.dependencies
 
     @cached_property
     def dependencies(self) -> tuple[Dependency[T], ...]:
