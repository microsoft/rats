--- conflicted
+++ resolved
@@ -1,12 +1,7 @@
 from __future__ import annotations
 
-<<<<<<< HEAD
 from collections.abc import Iterable, Iterator, Mapping
-from itertools import chain
 from typing import Any
-=======
-from typing import Any, Iterable, Iterator, Mapping
->>>>>>> 8b0e630f
 
 from oneml.app import OnemlApp
 from oneml.processors.dag import DagSubmitter, IProcess
