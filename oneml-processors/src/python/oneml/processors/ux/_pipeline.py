--- conflicted
+++ resolved
@@ -1,16 +1,9 @@
 from __future__ import annotations
 
-<<<<<<< HEAD
-from abc import ABC
-from collections.abc import Iterable, Mapping
+from abc import ABC, abstractmethod
+from collections.abc import Iterable, Iterator, Mapping
 from dataclasses import dataclass
-from itertools import chain
 from typing import Any, Generic, NoReturn, cast, final, overload
-=======
-from abc import ABC, abstractmethod
-from dataclasses import dataclass
-from typing import Any, Generic, Iterable, Iterator, Mapping, NoReturn, cast, final, overload
->>>>>>> 8b0e630f
 
 from typing_extensions import Self, TypeVar
 
@@ -39,11 +32,7 @@
         return other == self.param.name if isinstance(other, str) else other == self.param
 
     def __repr__(self) -> str:
-<<<<<<< HEAD
-        return f"({self.node!r}) {self.param!r}"
-=======
         return self.__class__.__name__ + f"(node={self.node}, param={self.param.name})"
->>>>>>> 8b0e630f
 
     def decorate(self, name: str) -> Self:
         return self.__class__(self.node.decorate(name), self.param)
