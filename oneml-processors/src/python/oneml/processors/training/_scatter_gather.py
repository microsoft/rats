--- conflicted
+++ resolved
@@ -1,8 +1,4 @@
-<<<<<<< HEAD
-from collections.abc import Iterable, Mapping, Sequence
-=======
-from typing import Sequence
->>>>>>> 8b0e630f
+from collections.abc import Sequence
 
 from ..ux import InPorts, Inputs, OutPorts, Outputs, UPipeline, UPipelineBuilder
 
